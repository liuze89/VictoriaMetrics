package storage

import (
	"container/heap"
	"fmt"
	"io"

	"github.com/VictoriaMetrics/VictoriaMetrics/lib/logger"
	"github.com/VictoriaMetrics/VictoriaMetrics/lib/slicesutil"
)

// partitionSearch represents a search in the partition.
type partitionSearch struct {
	// BlockRef is the block found after NextBlock call.
	BlockRef *BlockRef

	// pt is a partition to search.
	pt *partition

	// pws hold parts snapshot for the given partition during Init call.
	// This snapshot is used for calling Part.PutParts on partitionSearch.MustClose.
	pws []*partWrapper

	psPool []partSearch
	psHeap partSearchHeap

	err error

	nextBlockNoop bool
	needClosing   bool
}

func (pts *partitionSearch) reset() {
	pts.BlockRef = nil
	pts.pt = nil

	for i := range pts.pws {
		pts.pws[i] = nil
	}
	pts.pws = pts.pws[:0]

	for i := range pts.psPool {
		pts.psPool[i].reset()
	}
	pts.psPool = pts.psPool[:0]

	for i := range pts.psHeap {
		pts.psHeap[i] = nil
	}
	pts.psHeap = pts.psHeap[:0]

	pts.err = nil
	pts.nextBlockNoop = false
	pts.needClosing = false
}

// Init initializes the search in the given partition for the given tsid and tr.
//
// tsids must be sorted.
// tsids cannot be modified after the Init call, since it is owned by pts.
//
// MustClose must be called when partition search is done.
func (pts *partitionSearch) Init(pt *partition, tsids []TSID, tr TimeRange) {
	if pts.needClosing {
		logger.Panicf("BUG: missing partitionSearch.MustClose call before the next call to Init")
	}

	pts.reset()
	pts.pt = pt
	pts.needClosing = true

	if len(tsids) == 0 {
		// Fast path - zero tsids.
		pts.err = io.EOF
		return
	}

	if pt.tr.MinTimestamp > tr.MaxTimestamp || pt.tr.MaxTimestamp < tr.MinTimestamp {
		// Fast path - the partition doesn't contain rows for the given time range.
		pts.err = io.EOF
		return
	}

	pts.pws = pt.GetParts(pts.pws[:0], true)

	// Initialize psPool.
<<<<<<< HEAD
	pts.psPool = slicesutil.ExtendCapacity(pts.psPool, len(pts.pws))
	pts.psPool = pts.psPool[:len(pts.pws)]
=======
	pts.psPool = slicesutil.SetLength(pts.psPool, len(pts.pws))
>>>>>>> 590160dd
	for i, pw := range pts.pws {
		pts.psPool[i].Init(pw.p, tsids, tr)
	}

	// Initialize the psHeap.
	pts.psHeap = pts.psHeap[:0]
	for i := range pts.psPool {
		ps := &pts.psPool[i]
		if !ps.NextBlock() {
			if err := ps.Error(); err != nil {
				// Return only the first error, since it has no sense in returning all errors.
				pts.err = fmt.Errorf("cannot initialize partition search: %w", err)
				return
			}
			continue
		}
		pts.psHeap = append(pts.psHeap, ps)
	}
	if len(pts.psHeap) == 0 {
		pts.err = io.EOF
		return
	}
	heap.Init(&pts.psHeap)
	pts.BlockRef = &pts.psHeap[0].BlockRef
	pts.nextBlockNoop = true
}

// NextBlock advances to the next block.
//
// The blocks are sorted by (TDIS, MinTimestamp). Two subsequent blocks
// for the same TSID may contain overlapped time ranges.
func (pts *partitionSearch) NextBlock() bool {
	if pts.err != nil {
		return false
	}
	if pts.nextBlockNoop {
		pts.nextBlockNoop = false
		return true
	}

	pts.err = pts.nextBlock()
	if pts.err != nil {
		if pts.err != io.EOF {
			pts.err = fmt.Errorf("cannot obtain the next block to search in the partition: %w", pts.err)
		}
		return false
	}
	return true
}

func (pts *partitionSearch) nextBlock() error {
	psMin := pts.psHeap[0]
	if psMin.NextBlock() {
		heap.Fix(&pts.psHeap, 0)
		pts.BlockRef = &pts.psHeap[0].BlockRef
		return nil
	}

	if err := psMin.Error(); err != nil {
		return err
	}

	heap.Pop(&pts.psHeap)

	if len(pts.psHeap) == 0 {
		return io.EOF
	}

	pts.BlockRef = &pts.psHeap[0].BlockRef
	return nil
}

func (pts *partitionSearch) Error() error {
	if pts.err == io.EOF {
		return nil
	}
	return pts.err
}

// MustClose closes the pts.
func (pts *partitionSearch) MustClose() {
	if !pts.needClosing {
		logger.Panicf("BUG: missing Init call before the MustClose call")
	}

	pts.pt.PutParts(pts.pws)
	pts.reset()
}

type partSearchHeap []*partSearch

func (psh *partSearchHeap) Len() int {
	return len(*psh)
}

func (psh *partSearchHeap) Less(i, j int) bool {
	x := *psh
	return x[i].BlockRef.bh.Less(&x[j].BlockRef.bh)
}

func (psh *partSearchHeap) Swap(i, j int) {
	x := *psh
	x[i], x[j] = x[j], x[i]
}

func (psh *partSearchHeap) Push(x interface{}) {
	*psh = append(*psh, x.(*partSearch))
}

func (psh *partSearchHeap) Pop() interface{} {
	a := *psh
	v := a[len(a)-1]
	*psh = a[:len(a)-1]
	return v
}<|MERGE_RESOLUTION|>--- conflicted
+++ resolved
@@ -84,12 +84,7 @@
 	pts.pws = pt.GetParts(pts.pws[:0], true)
 
 	// Initialize psPool.
-<<<<<<< HEAD
-	pts.psPool = slicesutil.ExtendCapacity(pts.psPool, len(pts.pws))
-	pts.psPool = pts.psPool[:len(pts.pws)]
-=======
 	pts.psPool = slicesutil.SetLength(pts.psPool, len(pts.pws))
->>>>>>> 590160dd
 	for i, pw := range pts.pws {
 		pts.psPool[i].Init(pw.p, tsids, tr)
 	}
