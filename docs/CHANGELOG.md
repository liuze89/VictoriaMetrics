# CHANGELOG

# tip

* FEATURE: optimize searching for matching metrics for `metric{<label_filters>}` queries if `<label_filters>` contains at least a single filter. For example, the query `up{job="foobar"}` should find the matching time series much faster than previously.
* FEATURE: reduce execution times for `q1 <binary_op> q2` queries by executing `q1` and `q2` in parallel.
* FEATURE: single-node VictoriaMetrics now accepts requests to handlers with `/prometheus` and `/graphite` prefixes such as `/prometheus/api/v1/query`. This improves compatibility with [handlers from VictoriaMetrics cluster](https://victoriametrics.github.io/Cluster-VictoriaMetrics.html#url-format).
* FEATURE: expose `process_open_fds` and `process_max_fds` metrics. These metrics can be used for alerting when `process_open_fds` reaches `process_max_fds`. See https://github.com/VictoriaMetrics/VictoriaMetrics/issues/402 and https://github.com/VictoriaMetrics/VictoriaMetrics/issues/1037
* FEATURE: vmalert: add `-datasource.appendTypePrefix` command-line option for querying both Prometheus and Graphite datasource in cluster version of VictoriaMetrics. See [these docs](https://victoriametrics.github.io/vmalert.html#graphite) for details.
* FEATURE: vmauth: add ability to route requests from a single user to multiple destinations depending on the requested paths. See https://github.com/VictoriaMetrics/VictoriaMetrics/issues/1064
* FEATURE: remove dependency on external programs such as `cat`, `grep` and `cut` when detecting cpu and memory limits inside Docker or LXC container.
* FEATURE: vmagent: add `__meta_kubernetes_endpoints_label_*`, `__meta_kubernetes_endpoints_labelpresent_*`, `__meta_kubernetes_endpoints_annotation_*` and `__meta_kubernetes_endpoints_annotationpresent_*` labels for `role: endpoints` in Kubernetes service discovery. These labels where added in Prometheus 2.25.
<<<<<<< HEAD
=======
* FEATURE: reduce the minimum supported retention period for inverted index (aka `indexdb`) from one month to one day. This should reduce disk space usage for `<-storageDataPath>/indexdb` folder if `-retentionPeriod` is set to values smaller than one month.
>>>>>>> 1a9a6b56

* BUGFIX: properly convert regexp tag filters containing escaped dots to non-regexp tag filters. For example, `{foo=~"bar\.baz"}` should be converted to `{foo="bar.baz"}`. Previously it was incorrectly converted to `{foo="bar\.baz"}`, which could result in missing time series for this tag filter.
* BUGFIX: do not spam error logs when discovering Docker Swarm targets without dedicated IP. See https://github.com/VictoriaMetrics/VictoriaMetrics/issues/1028 .
* BUGFIX: properly embed timezone data into VictoriaMetrics apps. This should fix `-loggerTimezone` usage inside Docker containers.
* BUGFIX: properly build Docker images for non-amd64 architectures (arm, arm64, ppc64le, 386) on [Docker hub](https://hub.docker.com/u/victoriametrics/). Previously these images were incorrectly based on amd64 base image, so they didn't work.


# [v1.53.1](https://github.com/VictoriaMetrics/VictoriaMetrics/releases/tag/v1.53.1)

* BUGFIX: vmselect: fix the bug peventing from proper searching by Graphite filter with wildcards such as `{__graphite__="foo.*.bar"}`.


# [v1.53.0](https://github.com/VictoriaMetrics/VictoriaMetrics/releases/tag/v1.53.0)

* FEATURE: added [vmctl tool](https://victoriametrics.github.io/vmctl.html) to VictoriaMetrics release process. Now it is packaged in `vmutils-*.tar.gz` archive on [the releases page](https://github.com/VictoriaMetrics/VictoriaMetrics/releases). Source code for `vmctl` tool has been moved from [github.com/VictoriaMetrics/vmctl](https://github.com/VictoriaMetrics/vmctl) to [github.com/VictoriaMetrics/VictoriaMetrics/app/vmctl](https://github.com/VictoriaMetrics/VictoriaMetrics/tree/master/app/vmctl).
* FEATURE: added `-loggerTimezone` command-line flag for adjusting time zone for timestamps in log messages. By default UTC is used.
* FEATURE: added `-search.maxStepForPointsAdjustment` command-line flag, which can be used for disabling adjustment for points returned by `/api/v1/query_range` handler if such points have timestamps closer than `-search.latencyOffset` to the current time. Such points may contain incomplete data, so they are substituted by the previous values for `step` query args smaller than one minute by default.
* FEATURE: vmselect: added ability to use Graphite-compatible filters in MetricsQL via `{__graphite__="foo.*.bar"}` syntax. This expression is equivalent to `{__name__=~"foo[.][^.]*[.]bar"}`, but it works faster and it is easier to use when migrating from Graphite to VictoriaMetrics. This feature deprecates the usage of `-search.treatDotsAsIsInRegexps` command-line flag.
* FEATURE: vmselect: added ability to set additional label filters, which must be applied during queries. Such label filters can be set via optional `extra_label` query arg, which is accepted by [querying API](https://victoriametrics.github.io/#prometheus-querying-api-usage) handlers. For example, the request to `/api/v1/query_range?extra_label=tenant_id=123&query=<query>` adds `{tenant_id="123"}` label filter to the given `<query>`. It is expected that the `extra_label` query arg is automatically set by auth proxy sitting
in front of VictoriaMetrics. [Contact us](mailto:sales@victoriametrics.com) if you need assistance with such a proxy. See https://github.com/VictoriaMetrics/VictoriaMetrics/issues/1021 .
* FEATURE: vmalert: added `-datasource.queryStep` command-line flag for passing optional `step` query arg to `/api/v1/query` endpoint. See https://github.com/VictoriaMetrics/VictoriaMetrics/issues/1025
* FEATURE: vmalert: added ability to query Graphite datasource when evaluating alerting and recording rules. See [these docs](https://victoriametrics.github.io/vmalert.html#graphite) for details.
* FEATURE: vmagent: added `-remoteWrite.roundDigits` command-line option for rounding metric values to the given number of decimal digits after the point before sending the metric to the corresponding `-remoteWrite.url`. This option can be used for improving data compression on the remote storage, because values with lower number of decimal digits can be compressed better than values with bigger number of decimal digits.
* FEATURE: vmagent: added `-remoteWrite.rateLimit` command-line flag for limiting data transfer rate to `-remoteWrite.url`. This may be useful when big amounts of buffered data is sent after temporarily unavailability of the remote storage. See https://github.com/VictoriaMetrics/VictoriaMetrics/issues/1035
* FEATURE: vmagent: export the following additional metrics, which may be useful during troubleshooting:
  - `vm_promscrape_scrapes_failed_per_url_total`
  - `vm_promscrape_scrapes_skipped_by_sample_limit_per_url_total`
  - `vm_promscrape_discovery_requests_total`
  - `vm_promscrape_discovery_retries_total`
  - `vm_promscrape_scrape_retries_total`
  - `vm_promscrape_service_discovery_duration_seconds`
* FEATURE: vmselect: initial implementation for [Graphite Render API](https://victoriametrics.github.io/#graphite-render-api-usage).

* BUGFIX: vmagent: reduce HTTP reconnection rate for scrape targets. Previously vmagent could errorneusly close HTTP keep-alive connections more frequently than needed.
* BUGFIX: vmagent: retry scrape and service discovery requests when the remote server closes HTTP keep-alive connection. Previously `disable_keepalive: true` option could be used under `scrape_configs` section when working with such servers.


# [v1.52.0](https://github.com/VictoriaMetrics/VictoriaMetrics/releases/tag/v1.52.0)

* FEATURE: provide a sample list of alerting rules for VictoriaMetrics components. It is available [here](https://github.com/VictoriaMetrics/VictoriaMetrics/blob/master/deployment/docker/alerts.yml).
* FEATURE: disable final merge for data for the previous month at the beginning of new month, since it may result in high disk IO and CPU usage. Final merge can be enabled by setting `-finalMergeDelay` command-line flag to positive duration.
* FEATURE: add `tfirst_over_time(m[d])` and `tlast_over_time(m[d])` functions to [MetricsQL](https://victoriametrics.github.io/MetricsQL.html) for returning timestamps for the first and the last data point in `m` over `d` duration.
* FEATURE: add ability to pass multiple labels to `sort_by_label()` and `sort_by_label_desc()` functions. See https://github.com/VictoriaMetrics/VictoriaMetrics/issues/992 .
* FEATURE: enforce at least TLS v1.2 when accepting HTTPS requests if `-tls`, `-tlsCertFile` and `-tlsKeyFile` command-line flags are set, because older TLS protocols such as v1.0 and v1.1 have been deprecated due to security vulnerabilities.
* FEATURE: support `extra_label` query arg for all HTTP-based [data ingestion protocols](https://victoriametrics.github.io/#how-to-import-time-series-data). This query arg can be used for specifying extra labels which should be added for the ingested data.
* FEATURE: vmbackup: increase backup chunk size from 128MB to 1GB. This should reduce the number of Object storage API calls during backups by 8x. This may also reduce costs, since object storage API calls usually have non-zero costs. See https://aws.amazon.com/s3/pricing/ and https://cloud.google.com/storage/pricing#operations-pricing .

* BUGFIX: properly parse escaped unicode chars in MetricsQL metric names, label names and function names. See https://github.com/VictoriaMetrics/VictoriaMetrics/issues/990
* BUGFIX: override user-provided labels with labels set in `extra_label` query args during data ingestion over HTTP-based protocols.
* BUGFIX: vmagent: prevent from `dialing to the given TCP address time out` error when scraping big number of unavailable targets. See https://github.com/VictoriaMetrics/VictoriaMetrics/issues/987
* BUGFIX: vmagent: properly show scrape duration on `/targets` page. Previously it was incorrectly shown as 0.000s.
* BUGFIX: vmagent: properly log errors when `-promscrape.streamParse` command-line flag is set. See https://github.com/VictoriaMetrics/VictoriaMetrics/pull/1009
* BUGFIX: vmagent: properly suppress errors when both `-promscrape.suppressScrapeErrors` and `-promscrape.streamParse` command-line flags are set. See https://github.com/VictoriaMetrics/VictoriaMetrics/pull/1009 .
* BUGFIX: vmalert: return non-empty result in template func `query` stub to pass validation. See https://github.com/VictoriaMetrics/VictoriaMetrics/issues/989 .
* BUGFIX: upgrade base image for Docker packages from Alpine 3.12.1 to Alpine 3.12.3 in order to fix potential security issues. See https://github.com/VictoriaMetrics/VictoriaMetrics/issues/1010


# [v1.51.0](https://github.com/VictoriaMetrics/VictoriaMetrics/releases/tag/v1.51.0)

* FEATURE: add `/api/v1/status/top_queries` handler, which returns the most frequently executed queries and queries that took the most time for execution. See https://github.com/VictoriaMetrics/VictoriaMetrics/issues/907
* FEATURE: vmagent: add support for `proxy_url` config option in Prometheus scrape configs. See https://github.com/VictoriaMetrics/VictoriaMetrics/issues/503
* FEATURE: remove parts with stale data as soon as they go outside the configured `-retentionPeriod`. Previously such parts may remain active for long periods of time. This should help reducing disk usage for `-retentionPeriod` smaller than one month.
* FEATURE: vmalert: allow setting multiple values for `-notifier.tlsInsecureSkipVerify` command-line flag per each `-notifier.url`.

* BUGFIX: vmalert: properly escape multiline queries when passing them to Grafana. See https://github.com/VictoriaMetrics/VictoriaMetrics/issues/890
* BUGFIX: vmagent: set missing `__meta_kubernetes_service_*` labels in `kubernetes_sd_config` for `endpoints` and `endpointslices` roles. See https://github.com/VictoriaMetrics/VictoriaMetrics/issues/982
* BUGFIX: do not adjust `offset` value provided in MetricsQL query. Previously it could be modified in order to improve response cache hit ratio. This is unneeded, since cache hit ratio should remain good because the query time range should be already aligned to multiple of `step` values. See https://github.com/VictoriaMetrics/VictoriaMetrics/issues/976


# [v1.50.2](https://github.com/VictoriaMetrics/VictoriaMetrics/releases/tag/v1.50.2)

* FEATURE: do not publish duplicate Docker images with `-cluster` tag suffix for [vmagent](https://victoriametrics.github.io/vmagent.html), [vmalert](https://victoriametrics.github.io/vmalert.html), [vmauth](https://victoriametrics.github.io/vmauth.html), [vmbackup](https://victoriametrics.github.io/vmbackup.html) and [vmrestore](https://victoriametrics.github.io/vmrestore.html), since they are identical to images without `-cluster` tag suffix.

* BUGFIX: vmalert: properly populate template variables. This has been broken in v1.50.0. See https://github.com/VictoriaMetrics/VictoriaMetrics/issues/974
* BUGFIX: properly parse negative combined duration in MetricsQL such as `-1h3m4s`. It must be parsed as `-(1h + 3m + 4s)`. Prevsiously it was parsed as `-1h + 3m + 4s`.
* BUGFIX: properly parse lines in [Prometheus exposition format](https://github.com/prometheus/docs/blob/master/content/docs/instrumenting/exposition_formats.md) and in [OpenMetrics format](https://github.com/OpenObservability/OpenMetrics/blob/master/specification/OpenMetrics.md) with whitespace after the timestamp. For example, `foo 123 456 # some comment here`. See https://github.com/VictoriaMetrics/VictoriaMetrics/pull/970


# [v1.50.1](https://github.com/VictoriaMetrics/VictoriaMetrics/releases/tag/v1.50.1)

* FEATURE: vmagent: export `vmagent_remotewrite_blocks_sent_total` and `vmagent_remotewrite_blocks_sent_total` metrics for each `-remoteWrite.url`.

* BUGFIX: vmagent: properly delete unregistered scrape targets from `/targets` and `/api/v1/targets` pages. They weren't deleted due to the bug in `v1.50.0`.


# [v1.50.0](https://github.com/VictoriaMetrics/VictoriaMetrics/releases/tag/v1.50.0)

* FEATURE: automatically reset response cache when samples with timestamps older than `now - search.cacheTimestampOffset` are ingested to VictoriaMetrics. This makes unnecessary disabling response cache during data backfilling or resetting it after backfilling is complete as described [in these docs](https://victoriametrics.github.io/#backfilling). This feature applies only to single-node VictoriaMetrics. It doesn't apply to cluster version of VictoriaMetrics because `vminsert` nodes don't know about `vmselect` nodes where the response cache must be reset.
* FEATURE: vmalert: add `query`, `first` and `value` functions to alert templates. See https://github.com/VictoriaMetrics/VictoriaMetrics/issues/539
* FEATURE: vmagent: return user-friendly HTML page when requesting `/targets` page from web browser. The page is returned in the old plaintext format when requesting via curl or similar tool.
* FEATURE: allow multiple whitespace chars between measurements, fields and timestamp when parsing InfluxDB line protocol.
  Though [InfluxDB line protocol](https://docs.influxdata.com/influxdb/v1.8/write_protocols/line_protocol_tutorial/) denies multiple whitespace chars between these entities,
  some apps improperly put multiple whitespace chars. This workaround allows accepting data from such apps.
* FEATURE: export `vm_promscrape_active_scrapers{type="<sd_type>"}` metric for tracking the number of active scrapers per each service discovery type.
* FEATURE: export `vm_promscrape_scrapers_started_total{type="<sd_type>"}` and `vm_promscrape_scrapers_stopped_total{type="<sd_type>"}` metrics for tracking churn rate for scrapers
  per each service discovery type.
* FEATURE: vmagent: allow setting per-`-remoteWrite.url` command-line flags for `-remoteWrite.sendTimeout` and `-remoteWrite.tlsInsecureSkipVerify`.

* BUGFIX: properly handle `*` and `[...]` inside curly braces in query passed to Graphite Metrics API. See https://github.com/VictoriaMetrics/VictoriaMetrics/issues/952
* BUGFIX: vmagent: fix memory leak when big number of targets is discovered via service discovery.
* BUGFIX: vmagent: properly pass `datacenter` filter to Consul API server. See https://github.com/VictoriaMetrics/VictoriaMetrics/issues/574#issuecomment-740454170
* BUGFIX: properly handle CPU limits set on the host system or host container. The bugfix may result in lower memory usage on systems with CPU limits. See https://github.com/VictoriaMetrics/VictoriaMetrics/issues/946
* BUGFIX: prevent from duplicate `name` tag returned from `/tags/autoComplete/tags` handler. See https://github.com/VictoriaMetrics/VictoriaMetrics/issues/942
* BUGFIX: do not enable strict parsing for `-promscrape.config` if `-promscrape.config.dryRun` comand-line flag is set. Strict parsing can be enabled with `-promscrape.config.strictParse` command-line flag. See https://github.com/VictoriaMetrics/VictoriaMetrics/issues/944
* BUGFIX: vminsert: properly update `vm_rpc_rerouted_rows_processed_total` metric. Previously it wasn't updated. See https://github.com/VictoriaMetrics/VictoriaMetrics/issues/955
* BUGFIX: vmagent: properly recover when opening incorrectly stored persistent queue. See https://github.com/VictoriaMetrics/VictoriaMetrics/issues/964
* BUGFIX: vmagent: properly handle scrape errors when stream parsing is enabled with `-promscrape.streamParse` command-line flag or with `stream_parse: true` per-target config option. Previously such errors weren't reported at `/targets` page. See https://github.com/VictoriaMetrics/VictoriaMetrics/issues/967
* BUGFIX: assume the previous value is 0 when calculating `increase()` for the first point on the graph if its value doesn't exceed 100 and the delta between two first points equals to 0. See https://github.com/VictoriaMetrics/VictoriaMetrics/issues/962


# [v1.49.0](https://github.com/VictoriaMetrics/VictoriaMetrics/releases/tag/v1.49.0)

* FEATURE: optimize Consul service discovery speed when discovering big number of services. See https://github.com/VictoriaMetrics/VictoriaMetrics/issues/574
* FEATURE: add `label_uppercase(q, label1, ... labelN)` and `label_lowercase(q, label1, ... labelN)` function to [MetricsQL](https://victoriametrics.github.io/MetricsQL.html)
  for uppercasing and lowercasing values for the given labels. See https://github.com/VictoriaMetrics/VictoriaMetrics/issues/936
* FEATURE: add `count_eq_over_time(m[d], N)` and `count_ne_over_time(m[d], N)` for counting the number of samples for `m` over `d` that (equal / not equal) to `N`.
* FEATURE: do not print usage info for all the command-line flags when incorrect command-line flag is passed. Previously it could be hard reading the error message
  about incorrect command-line flag because of too big usage info for all the flags.
* FEATURE: upgrade Go builder from v1.15.5 to v1.15.6 . This fixes [issues found in Go since v1.15.5](https://github.com/golang/go/issues?q=milestone%3AGo1.15.6+label%3ACherryPickApproved).

* BUGFIX: properly parse timestamps in OpenMetrics format - they are exposed as floating-point number in seconds instead of integer milliseconds
  unlike in Prometheus exposition format. See [the docs](https://github.com/OpenObservability/OpenMetrics/blob/master/specification/OpenMetrics.md#timestamps).
* BUGFIX: return `nan` for `a >bool b` query when `a` equals to `nan` like Prometheus does. Previously `0` was returned in this case. This applies to any comparison operation
  with `bool` modifier. See [these docs](https://prometheus.io/docs/prometheus/latest/querying/operators/#comparison-binary-operators) for details.
* BUGFIX: properly parse hex numbers in MetricsQL. Previously hex numbers with non-decimal digits such as `0x3b` couldn't be parsed.
* BUGFIX: handle `time() cmp_op metric` like Prometheus does - i.e. return `metric` value if `cmp_op` comparison is true. Previously `time()` value was returned.
* BUGFIX: return `nan` for `minute(m)` query when `m` equals to `nan` like Prometheus does. This applies to all the time-related functions such as `day_of_month`, `day_of_week`,
  `days_in_month`, `hour`, `month` and `year`.


# [v1.48.0](https://github.com/VictoriaMetrics/VictoriaMetrics/releases/tag/v1.48.0)

* FEATURE: added [Snap package for single-node VictoriaMetrics](https://snapcraft.io/victoriametrics). This simplifies installation under Ubuntu to a single command:
  ```bash
  snap install victoriametrics
  ```
* FEATURE: vmselect: add `-replicationFactor` command-line flag for reducing query duration when replication is enabled and a part of vmstorage nodes
  are temporarily slow and/or temporarily unavailable. See https://github.com/VictoriaMetrics/VictoriaMetrics/issues/711
* FEATURE: vminsert: export `vm_rpc_vmstorage_is_reachable` metric, which can be used for monitoring reachability of vmstorage nodes from vminsert nodes.
* FEATURE: vmagent: add [Netflix Eureka](https://github.com/Netflix/eureka) service discovery (aka [eureka_sd_config](https://prometheus.io/docs/prometheus/latest/configuration/configuration/#eureka_sd_config)). See https://github.com/VictoriaMetrics/VictoriaMetrics/issues/851
* FEATURE: add `filters` option to `dockerswarm_sd_config` like Prometheus did in v2.23.0 - see https://github.com/prometheus/prometheus/pull/8074
* FEATURE: expose `__meta_ec2_ipv6_addresses` label for `ec2_sd_config` like Prometheus will do in the next release.
* FEATURE: add `-loggerWarnsPerSecondLimit` command-line flag for rate limiting of WARN messages in logs. See https://github.com/VictoriaMetrics/VictoriaMetrics/issues/905
* FEATURE: apply `loggerErrorsPerSecondLimit` and `-loggerWarnsPerSecondLimit` rate limit per caller. I.e. log messages are suppressed if the same caller logs the same message
  at the rate exceeding the given limit. See https://github.com/VictoriaMetrics/VictoriaMetrics/issues/905#issuecomment-729395855
* FEATURE: add remoteAddr to slow query log in order to simplify identifying the client that sends slow queries to VictoriaMetrics.
  Slow query logging is controlled with `-search.logSlowQueryDuration` command-line flag.
* FEATURE: add `/tags/delSeries` handler from Graphite Tags API. See https://victoriametrics.github.io/#graphite-tags-api-usage
* FEATURE: log metric name plus all its labels when the metric timestamp is out of the configured retention. This should simplify detecting the source of metrics with unexpected timestamps.
* FEATURE: add `-dryRun` command-line flag to single-node VictoriaMetrics in order to check config file pointed by `-promscrape.config`.

* BUGFIX: properly parse Prometheus metrics with [exemplars](https://github.com/OpenObservability/OpenMetrics/blob/master/OpenMetrics.md#exemplars-1) such as `foo 123 # {bar="baz"} 1`.
* BUGFIX: properly parse "infinity" values in [OpenMetrics format](https://github.com/OpenObservability/OpenMetrics/blob/master/OpenMetrics.md#abnf).
  See https://github.com/VictoriaMetrics/VictoriaMetrics/issues/924


# [v1.47.0](https://github.com/VictoriaMetrics/VictoriaMetrics/releases/tag/v1.47.0)

* FEATURE: vmselect: return the original error from `vmstorage` node in query response if `-search.denyPartialResponse` is set.
  See https://github.com/VictoriaMetrics/VictoriaMetrics/issues/891
* FEATURE: vmselect: add `"isPartial":{true|false}` field in JSON output for `/api/v1/*` functions
  from [Prometheus querying API](https://prometheus.io/docs/prometheus/latest/querying/api/). `"isPartial":true` is set if the response contains partial data
  because of a part of `vmstorage` nodes were unavailable during query processing.
* FEATURE: improve performance for `/api/v1/series`, `/api/v1/labels` and `/api/v1/label/<labelName>/values` on time ranges exceeding one day.
* FEATURE: vmagent: reduce memory usage when service discovery detects big number of scrape targets and the set of discovered targets changes over time.
  See https://github.com/VictoriaMetrics/VictoriaMetrics/issues/825
* FEATURE: vmagent: add `-promscrape.dropOriginalLabels` command-line option, which can be used for reducing memory usage when scraping big number of targets.
  See https://github.com/VictoriaMetrics/VictoriaMetrics/issues/825#issuecomment-724308361 for details.
* FEATURE: vmalert: explicitly set extra labels to alert entities. See https://github.com/VictoriaMetrics/VictoriaMetrics/issues/870
* FEATURE: add `-search.treatDotsAsIsInRegexps` command-line flag, which can be used for automatic escaping of dots in regexp label filters used in queries.
  For example, if `-search.treatDotsAsIsInRegexps` is set, then the query `foo{bar=~"aaa.bb.cc|dd.eee"}` is automatically converted to `foo{bar=~"aaa\\.bb\\.cc|dd\\.eee"}`.
  This may be useful for querying Graphite data.
* FEATURE: consistently return text-based HTTP responses such as `plain/text` and `application/json` with `charset=utf-8`.
  See https://github.com/VictoriaMetrics/VictoriaMetrics/pull/897
* FEATURE: update Go builder from v1.15.4 to v1.15.5. This should fix [these issues in Go](https://github.com/golang/go/issues?q=milestone%3AGo1.15.5+label%3ACherryPickApproved).
* FEATURE: added `/internal/force_flush` http handler for flushing recently ingested data from in-memory buffers to persistent storage.
  See [troubleshooting docs](https://victoriametrics.github.io/#troubleshooting) for more details.
* FEATURE: added [Graphite Tags API](https://graphite.readthedocs.io/en/stable/tags.html) support.
  See [these docs](https://victoriametrics.github.io/#graphite-tags-api-usage) for details.

* BUGFIX: do not return data points in the end of the selected time range for time series ending in the middle of the selected time range.
  See https://github.com/VictoriaMetrics/VictoriaMetrics/issues/887 and https://github.com/VictoriaMetrics/VictoriaMetrics/issues/845
* BUGFIX: remove spikes at the end of time series gaps for `increase()` or `delta()` functions. See https://github.com/VictoriaMetrics/VictoriaMetrics/issues/894
* BUGFIX: vminsert: properly return HTTP 503 status code when all the vmstorage nodes are unavailable. See https://github.com/VictoriaMetrics/VictoriaMetrics/issues/896


# [v1.46.0](https://github.com/VictoriaMetrics/VictoriaMetrics/releases/tag/v1.46.0)

* FEATURE: optimize requests to `/api/v1/labels` and `/api/v1/label/<name>/values` when `start` and `end` args are set.
* FEATURE: reduce memory usage when query touches big number of time series.
* FEATURE: vmagent: reduce memory usage when `kubernetes_sd_config` discovers big number of scrape targets (e.g. hundreds of thousands) and the majority of these targets (99%)
  are dropped during relabeling. Previously labels for all the dropped targets were displayed at `/api/v1/targets` page. Now only up to `-promscrape.maxDroppedTargets` such
  targets are displayed. See https://github.com/VictoriaMetrics/VictoriaMetrics/issues/878 for details.
* FEATURE: vmagent: reduce memory usage when scraping big number of targets with big number of temporary labels starting with `__`.
  See https://github.com/VictoriaMetrics/VictoriaMetrics/issues/825
* FEATURE: vmagent: add `/ready` HTTP endpoint, which returns 200 OK status code when all the service discovery has been initialized.
  This may be useful during rolling upgrades. See https://github.com/VictoriaMetrics/VictoriaMetrics/issues/875

* BUGFIX: vmagent: eliminate data race when `-promscrape.streamParse` command-line is set. Previously this mode could result in scraped metrics with garbage labels.
  See https://github.com/VictoriaMetrics/VictoriaMetrics/issues/825#issuecomment-723198247 for details.
* BUGFIX: properly calculate `topk_*` and `bottomk_*` functions from [MetricsQL](https://victoriametrics.github.io/MetricsQL.html) for time series with gaps.
  See https://github.com/VictoriaMetrics/VictoriaMetrics/pull/883


# [v1.45.0](https://github.com/VictoriaMetrics/VictoriaMetrics/releases/tag/v1.45.0)

* FEATURE: allow setting `-retentionPeriod` smaller than one month. I.e. `-retentionPeriod=3d`, `-retentionPeriod=2w`, etc. is supported now.
  See https://github.com/VictoriaMetrics/VictoriaMetrics/issues/173
* FEATURE: optimize more cases according to https://utcc.utoronto.ca/~cks/space/blog/sysadmin/PrometheusLabelNonOptimization . Now the following cases are optimized too:
  * `rollup_func(foo{filters}[d]) op bar` -> `rollup_func(foo{filters}[d]) op bar{filters}`
  * `transform_func(foo{filters}) op bar` -> `transform_func(foo{filters}) op bar{filters}`
  * `num_or_scalar op foo{filters} op bar` -> `num_or_scalar op foo{filters} op bar{filters}`
* FEATURE: improve time series search for queries with multiple label filters. I.e. `foo{label1="value", label2=~"regexp"}`.
  See https://github.com/VictoriaMetrics/VictoriaMetrics/issues/781
* FEATURE: vmagent: add `stream parse` mode. This mode allows reducing memory usage when individual scrape targets expose tens of millions of metrics.
  For example, during scraping Prometheus in [federation](https://prometheus.io/docs/prometheus/latest/federation/) mode.
  See `-promscrape.streamParse` command-line option and `stream_parse: true` config option for `scrape_config` section in `-promscrape.config`.
  See https://github.com/VictoriaMetrics/VictoriaMetrics/issues/825 and [troubleshooting docs for vmagent](https://victoriametrics.github.io/vmagent.html#troubleshooting).
* FEATURE: vmalert: add `-dryRun` command-line option for validating the provided config files without the need to start `vmalert` service.
* FEATURE: accept optional third argument of string type at `topk_*` and `bottomk_*` functions. This is label name for additional time series to return with the sum of time series outside top/bottom K. See [MetricsQL docs](https://victoriametrics.github.io/MetricsQL.html) for more details.
* FEATURE: vmagent: expose `/api/v1/targets` page according to [the corresponding Prometheus API](https://prometheus.io/docs/prometheus/latest/querying/api/#targets).
  See https://github.com/VictoriaMetrics/VictoriaMetrics/issues/643

* BUGFIX: vmagent: properly handle OpenStack endpoint ending with `v3.0` such as `https://ostack.example.com:5000/v3.0`
  in the same way as Prometheus does. See https://github.com/VictoriaMetrics/VictoriaMetrics/issues/728#issuecomment-709914803
* BUGFIX: drop trailing data points for time series with a single raw sample. See https://github.com/VictoriaMetrics/VictoriaMetrics/issues/748
* BUGFIX: do not drop trailing data points for instant queries to `/api/v1/query`. See https://github.com/VictoriaMetrics/VictoriaMetrics/issues/845
* BUGFIX: vmbackup: fix panic when `-origin` isn't specified. See https://github.com/VictoriaMetrics/VictoriaMetrics/issues/856
* BUGFIX: vmalert: skip automatically added labels on alerts restore. Label `alertgroup` was introduced in [this issue](https://github.com/VictoriaMetrics/VictoriaMetrics/issues/611)
  and automatically added to generated time series. By mistake, this new label wasn't correctly purged on restore event and affected alert's ID uniqueness.
  See https://github.com/VictoriaMetrics/VictoriaMetrics/issues/870
* BUGFIX: vmagent: fix panic at scrape error body formating. See https://github.com/VictoriaMetrics/VictoriaMetrics/issues/864
* BUGFIX: vmagent: add leading missing slash to metrics path like Prometheus does. See https://github.com/VictoriaMetrics/VictoriaMetrics/issues/835
* BUGFIX: vmagent: drop packet if remote storage returns 4xx status code. This make the behaviour consistent with Prometheus.
  See https://github.com/VictoriaMetrics/VictoriaMetrics/issues/873
* BUGFIX: vmagent: properly handle 301 redirects. See https://github.com/VictoriaMetrics/VictoriaMetrics/issues/869


# [v1.44.0](https://github.com/VictoriaMetrics/VictoriaMetrics/releases/tag/v1.44.0)

* FEATURE: automatically add missing label filters to binary operands as described at https://utcc.utoronto.ca/~cks/space/blog/sysadmin/PrometheusLabelNonOptimization .
  This should improve performance for queries with missing label filters in binary operands. For example, the following query should work faster now, because it shouldn't
  fetch and discard time series for `node_filesystem_files_free` metric without matching labels for the left side of the expression:
  ```
     node_filesystem_files{ host="$host", mountpoint="/" } - node_filesystem_files_free
  ```
* FEATURE: vmagent: add Docker Swarm service discovery (aka [dockerswarm_sd_config](https://prometheus.io/docs/prometheus/latest/configuration/configuration/#dockerswarm_sd_config)).
  See https://github.com/VictoriaMetrics/VictoriaMetrics/issues/656
* FEATURE: add ability to export data in CSV format. See [these docs](https://victoriametrics.github.io/#how-to-export-csv-data) for details.
* FEATURE: vmagent: add `-promscrape.suppressDuplicateScrapeTargetErrors` command-line flag for suppressing `duplicate scrape target` errors.
  See https://github.com/VictoriaMetrics/VictoriaMetrics/issues/651 and https://victoriametrics.github.io/vmagent.html#troubleshooting .
* FEATURE: vmagent: show original labels before relabeling is applied on `duplicate scrape target` errors. This should simplify debugging for incorrect relabeling.
  See https://github.com/VictoriaMetrics/VictoriaMetrics/issues/651
* FEATURE: vmagent: `/targets` page now accepts optional `show_original_labels=1` query arg for displaying original labels for each target before relabeling is applied.
  This should simplify debugging for target relabeling configs. See https://github.com/VictoriaMetrics/VictoriaMetrics/issues/651
* FEATURE: add `-finalMergeDelay` command-line flag for configuring the delay before final merge for per-month partitions.
  The final merge is started after no new data is ingested into per-month partition during `-finalMergeDelay`.
* FEATURE: add `vm_rows_added_to_storage_total` metric, which shows the total number of rows added to storage since app start.
  The `sum(rate(vm_rows_added_to_storage_total))` can be smaller than `sum(rate(vm_rows_inserted_total))` if certain metrics are dropped
  due to [relabeling](https://victoriametrics.github.io/#relabeling). The `sum(rate(vm_rows_added_to_storage_total))` can be bigger
  than `sum(rate(vm_rows_inserted_total))` if [replication](https://victoriametrics.github.io/Cluster-VictoriaMetrics.html#replication-and-data-safety) is enabled.
* FEATURE: keep metric name after applying [MetricsQL](https://victoriametrics.github.io/MetricsQL.html) functions, which don't change time series meaning.
  The list of such functions:
   * `keep_last_value`
   * `keep_next_value`
   * `interpolate`
   * `running_min`
   * `running_max`
   * `running_avg`
   * `range_min`
   * `range_max`
   * `range_avg`
   * `range_first`
   * `range_last`
   * `range_quantile`
   * `smooth_exponential`
   * `ceil`
   * `floor`
   * `round`
   * `clamp_min`
   * `clamp_max`
   * `max_over_time`
   * `min_over_time`
   * `avg_over_time`
   * `quantile_over_time`
   * `mode_over_time`
   * `geomean_over_time`
   * `holt_winters`
   * `predict_linear`
  See https://github.com/VictoriaMetrics/VictoriaMetrics/issues/674

* BUGFIX: properly handle stale time series after K8S deployment. Previously such time series could be double-counted.
  See https://github.com/VictoriaMetrics/VictoriaMetrics/issues/748
* BUGFIX: return a single time series at max from `absent()` function like Prometheus does.
* BUGFIX: vmalert: accept days, weeks and years in `for: ` part of config like Prometheus does. See https://github.com/VictoriaMetrics/VictoriaMetrics/issues/817
* BUGFIX: fix `mode_over_time(m[d])` calculations. Previously the function could return incorrect results.


# [v1.43.0](https://github.com/VictoriaMetrics/VictoriaMetrics/releases/tag/v1.43.0)

* FEATURE: reduce CPU usage for repeated queries over sliding time window when no new time series are added to the database.
  Typical use cases: repeated evaluation of alerting rules in [vmalert](https://victoriametrics.github.io/vmalert.html) or dashboard auto-refresh in Grafana.
* FEATURE: vmagent: add OpenStack service discovery aka [openstack_sd_config](https://prometheus.io/docs/prometheus/latest/configuration/configuration/#openstack_sd_config).
  See https://github.com/VictoriaMetrics/VictoriaMetrics/issues/728 .
* FEATURE: vmalert: make `-maxIdleConnections` configurable for datasource HTTP client. This option can be used for minimizing connection churn.
  See https://github.com/VictoriaMetrics/VictoriaMetrics/issues/795 .
* FEATURE: add `-influx.maxLineSize` command-line flag for configuring the maximum size for a single Influx line during parsing.
  See https://github.com/VictoriaMetrics/VictoriaMetrics/issues/807

* BUGFIX: properly handle `inf` values during [background merge of LSM parts](https://medium.com/@valyala/how-victoriametrics-makes-instant-snapshots-for-multi-terabyte-time-series-data-e1f3fb0e0282).
  Previously `Inf` values could result in `NaN` values for adjancent samples in time series. See https://github.com/VictoriaMetrics/VictoriaMetrics/issues/805 .
* BUGFIX: fill gaps on graphs for `range_*` and `running_*` functions. See https://github.com/VictoriaMetrics/VictoriaMetrics/issues/806 .
* BUGFIX: make a copy of label with new name during relabeling with `action: labelmap` in the same way as Prometheus does.
  Previously the original label name has been replaced. See https://github.com/VictoriaMetrics/VictoriaMetrics/issues/812 .
* BUGFIX: support parsing floating-point timestamp like Graphite Carbon does. Such timestmaps are truncated to seconds.


# [v1.42.0](https://github.com/VictoriaMetrics/VictoriaMetrics/releases/tag/v1.42.0)

* FEATURE: use all the available CPU cores when accepting data via a single TCP connection
  for [all the supported protocols](https://victoriametrics.github.io/#how-to-import-time-series-data).
  Previously data ingested via a single TCP connection could use only a single CPU core. This could limit data ingestion performance.
  The main benefit of this feature is that data can be imported at max speed via a single connection - there is no need to open multiple concurrent
  connections to VictoriaMetrics or [vmagent](https://victoriametrics.github.io/vmagent.html) in order to achieve the maximum data ingestion speed.
* FEATURE: cluster: improve performance for data ingestion path from `vminsert` to `vmstorage` nodes. The maximum data ingestion performance
  for a single connection between `vminsert` and `vmstorage` node scales with the number of available CPU cores on `vmstorage` side.
  This should help with https://github.com/VictoriaMetrics/VictoriaMetrics/issues/791 .
* FEATURE: add ability to export / import data in native format via `/api/v1/export/native` and `/api/v1/import/native`.
  This is the most optimized approach for data migration between VictoriaMetrics instances. Both single-node and cluster instances are supported.
  See https://github.com/VictoriaMetrics/VictoriaMetrics/issues/787#issuecomment-700632551 .
* FEATURE: add `reduce_mem_usage` query option to `/api/v1/export` in order to reduce memory usage during data export / import.
  See [these docs](https://victoriametrics.github.io/#how-to-export-data-in-json-line-format) for details.
* FEATURE: improve performance for `/api/v1/series` handler when it returns big number of time series.
* FEATURE: add `vm_merge_need_free_disk_space` metric, which can be used for estimating the number of deferred background data merges due to the lack of free disk space.
  See https://github.com/VictoriaMetrics/VictoriaMetrics/issues/686 .
* FEATURE: add OpenBSD support. See https://github.com/VictoriaMetrics/VictoriaMetrics/issues/785 .

* BUGFIX: properly apply `-search.maxStalenessInterval` command-line flag value. See https://github.com/VictoriaMetrics/VictoriaMetrics/issues/784 .
* BUGFIX: fix displaying data in Grafana tables. See https://github.com/VictoriaMetrics/VictoriaMetrics/issues/720 .
* BUGFIX: do not adjust the number of detected CPU cores found at `/sys/devices/system/cpu/online`.
  The adjustment was increasing the resulting GOMAXPROC by 1, which looked confusing to users.
  See https://github.com/VictoriaMetrics/VictoriaMetrics/issues/685#issuecomment-698595309 .
* BUGFIX: vmagent: do not show `-remoteWrite.url` in initial logs if `-remoteWrite.showURL` isn't set. See https://github.com/VictoriaMetrics/VictoriaMetrics/issues/773 .
* BUGFIX: properly handle case when [/metrics/find](https://victoriametrics.github.io/#graphite-metrics-api-usage) finds both a leaf and a node for the given `query=prefix.*`.
  In this case only the node must be returned with stripped dot in the end of id as carbonapi does.


# Previous releases

See [releases page](https://github.com/VictoriaMetrics/VictoriaMetrics/releases).<|MERGE_RESOLUTION|>--- conflicted
+++ resolved
@@ -10,10 +10,7 @@
 * FEATURE: vmauth: add ability to route requests from a single user to multiple destinations depending on the requested paths. See https://github.com/VictoriaMetrics/VictoriaMetrics/issues/1064
 * FEATURE: remove dependency on external programs such as `cat`, `grep` and `cut` when detecting cpu and memory limits inside Docker or LXC container.
 * FEATURE: vmagent: add `__meta_kubernetes_endpoints_label_*`, `__meta_kubernetes_endpoints_labelpresent_*`, `__meta_kubernetes_endpoints_annotation_*` and `__meta_kubernetes_endpoints_annotationpresent_*` labels for `role: endpoints` in Kubernetes service discovery. These labels where added in Prometheus 2.25.
-<<<<<<< HEAD
-=======
 * FEATURE: reduce the minimum supported retention period for inverted index (aka `indexdb`) from one month to one day. This should reduce disk space usage for `<-storageDataPath>/indexdb` folder if `-retentionPeriod` is set to values smaller than one month.
->>>>>>> 1a9a6b56
 
 * BUGFIX: properly convert regexp tag filters containing escaped dots to non-regexp tag filters. For example, `{foo=~"bar\.baz"}` should be converted to `{foo="bar.baz"}`. Previously it was incorrectly converted to `{foo="bar\.baz"}`, which could result in missing time series for this tag filter.
 * BUGFIX: do not spam error logs when discovering Docker Swarm targets without dedicated IP. See https://github.com/VictoriaMetrics/VictoriaMetrics/issues/1028 .
