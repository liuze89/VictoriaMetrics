--- conflicted
+++ resolved
@@ -5,8 +5,4 @@
 const SDKName = "aws-sdk-go"
 
 // SDKVersion is the version of this SDK
-<<<<<<< HEAD
-const SDKVersion = "1.35.23"
-=======
-const SDKVersion = "1.35.28"
->>>>>>> 1c477bc2
+const SDKVersion = "1.35.28"